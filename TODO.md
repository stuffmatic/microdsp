--- conflicted
+++ resolved
@@ -1,5 +1,2 @@
-<<<<<<< HEAD
-=======
 * high pass filter?
-* fix warnings
->>>>>>> 6d6df836
+* fix warnings